{
 "cells": [
  {
   "cell_type": "code",
   "execution_count": 1,
   "metadata": {},
   "outputs": [
    {
     "name": "stdout",
     "output_type": "stream",
     "text": [
      "\u001b[33mWARNING: Running pip as the 'root' user can result in broken permissions and conflicting behaviour with the system package manager, possibly rendering your system unusable.It is recommended to use a virtual environment instead: https://pip.pypa.io/warnings/venv. Use the --root-user-action option if you know what you are doing and want to suppress this warning.\u001b[0m\u001b[33m\n",
      "\u001b[0m"
     ]
    }
   ],
   "source": [
    "!pip install --upgrade transformers -q"
   ]
  },
  {
   "cell_type": "code",
   "execution_count": 2,
   "metadata": {},
   "outputs": [],
   "source": [
    "!export USE_TORCH=True # To use transformers library in TPU\n",
    "!export PJRT_DEVICE=TPU\n",
    "!export HF_HUB_CACHE=\"/mnt/persistent-disk/hf/\"\n",
    "!export HF_HOME=\"/mnt/persistent-disk/hf/\"\n",
    "\n",
    "import os\n",
    "os.environ['USE_TORCH'] = 'True'  # To use transformers library in TPU\n",
    "os.environ['PJRT_DEVICE'] = 'TPU'\n",
    "os.environ['HF_HUB_CACHE'] = '/mnt/persistent-disk/hf/'\n",
    "os.environ['HF_HOME'] = '/mnt/persistent-disk/hf/'"
   ]
  },
  {
   "cell_type": "code",
   "execution_count": 3,
   "metadata": {
    "papermill": {
     "duration": 13.608021,
     "end_time": "2023-11-04T12:34:21.013846",
     "exception": false,
     "start_time": "2023-11-04T12:34:07.405825",
     "status": "completed"
    },
    "tags": []
   },
   "outputs": [
    {
     "name": "stderr",
     "output_type": "stream",
     "text": [
      "/tmp/ipykernel_44445/676414732.py:12: DeprecationWarning: Importing from `torch_xla.experimental.xla_sharding` will be deprecated after 2.2 release. Please use `torch_xla.distributed.spmd` instead.\n",
      "  import torch_xla.experimental.xla_sharding as xs\n",
      "/tmp/ipykernel_44445/676414732.py:13: DeprecationWarning: Importing from `torch_xla.experimental.xla_sharded_tensor` will be deprecated after 2.2 release. Please use `torch_xla.distributed.spmd` instead.\n",
      "  from torch_xla.experimental.xla_sharded_tensor import XLAShardedTensor\n",
      "/usr/local/lib/python3.10/site-packages/tqdm/auto.py:21: TqdmWarning: IProgress not found. Please update jupyter and ipywidgets. See https://ipywidgets.readthedocs.io/en/stable/user_install.html\n",
      "  from .autonotebook import tqdm as notebook_tqdm\n"
     ]
    }
   ],
   "source": [
    "import os\n",
    "import contextlib\n",
    "from dataclasses import dataclass\n",
    "\n",
    "import torch\n",
    "import numpy as np\n",
    "import torch.distributed as dist\n",
    "import torch_xla.core.xla_model as xm\n",
    "import torch_xla.runtime as xr\n",
    "xr.use_spmd()\n",
    "\n",
    "import torch_xla.experimental.xla_sharding as xs \n",
    "from torch_xla.experimental.xla_sharded_tensor import XLAShardedTensor\n",
    "from torch_xla.experimental.xla_sharding import Mesh\n",
    "\n",
    "# from torch_xla.distributed.fsdp import XlaFullyShardedDataParallel as FSDP, checkpoint_module\n",
    "\n",
    "import torch_xla.distributed.xla_multiprocessing as xmp\n",
    "import torch_xla.distributed.parallel_loader as pl\n",
    "import torch_xla.test.test_utils as test_utils\n",
    "\n",
    "from transformers import AutoModelForCausalLM, AutoConfig, AutoTokenizer, default_data_collator\n",
    "from datasets import Dataset, load_dataset, concatenate_datasets\n",
    "from peft import LoraConfig, TaskType, get_peft_model\n",
    "\n",
    "import logging\n",
    "logging.getLogger(\"datasets\").setLevel(logging.WARNING)\n",
    "logging.getLogger(\"transformers\").setLevel(logging.WARNING)"
   ]
  },
  {
   "cell_type": "code",
   "execution_count": 4,
   "metadata": {},
   "outputs": [],
   "source": [
    "assert xr.is_spmd()==True"
   ]
  },
  {
   "cell_type": "code",
   "execution_count": 5,
   "metadata": {},
   "outputs": [
    {
     "data": {
      "text/plain": [
       "<module 'LLaMa3.model_partitioning' from '/home/RoadrunnerX/LLaMa3/model_partitioning.py'>"
      ]
     },
     "execution_count": 5,
     "metadata": {},
     "output_type": "execute_result"
    }
   ],
   "source": [
    "import sys\n",
    "import importlib\n",
    "sys.path.append('')\n",
    "model_partitioning = importlib.import_module('LLaMa3.model_partitioning')\n",
    "importlib.reload(model_partitioning)"
   ]
  },
  {
   "cell_type": "code",
   "execution_count": 6,
   "metadata": {},
   "outputs": [
    {
     "name": "stdout",
     "output_type": "stream",
     "text": [
      "The token has not been saved to the git credentials helper. Pass `add_to_git_credential=True` in this function directly or `--add-to-git-credential` if using via `huggingface-cli` if you want to set the git credential as well.\n",
      "Token is valid (permission: write).\n",
      "Your token has been saved to /mnt/persistent-disk/hf/token\n",
      "Login successful\n"
     ]
    }
   ],
   "source": [
<<<<<<< HEAD
=======
    "import os\n",
    "from huggingface_hub import login\n",
    "\n",
    "login(token=\"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\")"
   ]
  },
  {
   "cell_type": "code",
   "execution_count": 7,
   "metadata": {},
   "outputs": [],
   "source": [
    "model_path = \"meta-llama/Meta-Llama-3-8B\"\n",
    "MODEL_NAME=model_path\n",
    "# model, tokenizer = load_tinyllama_low_mem_tpu(model_path)"
   ]
  },
  {
   "cell_type": "code",
   "execution_count": 8,
   "metadata": {},
   "outputs": [],
   "source": [
    "import os\n",
    "import torch\n",
    "import torch_xla.core.xla_model as xm\n",
    "from transformers import AutoConfig, AutoModelForCausalLM, AutoTokenizer\n",
    "from safetensors.torch import load_file"
   ]
  },
  {
   "cell_type": "code",
   "execution_count": null,
   "metadata": {},
   "outputs": [],
   "source": [
    "def print_model(model):\n",
    "    for name, param in model.named_parameters():\n",
    "        x = f\"Layer: {name}\"\n",
    "        y = f\"Shape: {param.shape}\"\n",
    "        z = f\"Device: {param.device}\"\n",
    "        \n",
    "        print(f\"{x}  {y}  {z}\")\n",
    "        print(f\"Tensor value:\\n{param.data}\")\n",
    "        print(\"-\" * 50)"
   ]
  },
  {
   "cell_type": "code",
   "execution_count": null,
   "metadata": {},
   "outputs": [],
   "source": [
    "config = AutoConfig.from_pretrained(model_path)"
   ]
  },
  {
   "cell_type": "code",
   "execution_count": null,
   "metadata": {},
   "outputs": [],
   "source": [
    "with torch.device('meta'):\n",
    "    model = AutoModelForCausalLM.from_config(config)"
   ]
  },
  {
   "cell_type": "code",
   "execution_count": null,
   "metadata": {},
   "outputs": [],
   "source": [
    "from huggingface_hub import hf_hub_download"
   ]
  },
  {
   "cell_type": "code",
   "execution_count": null,
   "metadata": {},
   "outputs": [],
   "source": [
    "# state_dict_path = hf_hub_download(repo_id=model_path, filename=\"pytorch_model.bin\")\n",
    "    \n",
    "# state_dict = torch.load(state_dict_path, map_location=\"cpu\")"
   ]
  },
  {
   "cell_type": "code",
   "execution_count": null,
   "metadata": {},
   "outputs": [],
   "source": [
    "from safetensors.torch import load_file"
   ]
  },
  {
   "cell_type": "code",
   "execution_count": null,
   "metadata": {},
   "outputs": [],
   "source": [
    "# Get the list of safetensor files\n",
    "files = [\n",
    "    \"model-00001-of-00030.safetensors\",\n",
    "    \"model-00002-of-00030.safetensors\",\n",
    "    \"model-00003-of-00030.safetensors\",\n",
    "    \"model-00004-of-00030.safetensors\",\n",
    "    \"model-00005-of-00030.safetensors\",\n",
    "    \"model-00006-of-00030.safetensors\",\n",
    "    \"model-00007-of-00030.safetensors\",\n",
    "    \"model-00008-of-00030.safetensors\",\n",
    "    \"model-00009-of-00030.safetensors\",\n",
    "    \"model-00010-of-00030.safetensors\",\n",
    "    \"model-00011-of-00030.safetensors\",\n",
    "    \"model-00012-of-00030.safetensors\",\n",
    "    \"model-00013-of-00030.safetensors\",\n",
    "    \"model-00014-of-00030.safetensors\",\n",
    "    \"model-00015-of-00030.safetensors\",\n",
    "    \"model-00016-of-00030.safetensors\",\n",
    "    \"model-00017-of-00030.safetensors\",\n",
    "    \"model-00018-of-00030.safetensors\",\n",
    "    \"model-00019-of-00030.safetensors\",\n",
    "    \"model-00020-of-00030.safetensors\",\n",
    "    \"model-00021-of-00030.safetensors\",\n",
    "    \"model-00022-of-00030.safetensors\",\n",
    "    \"model-00023-of-00030.safetensors\",\n",
    "    \"model-00024-of-00030.safetensors\",\n",
    "    \"model-00025-of-00030.safetensors\",\n",
    "    \"model-00026-of-00030.safetensors\",\n",
    "    \"model-00027-of-00030.safetensors\",\n",
    "    \"model-00028-of-00030.safetensors\",\n",
    "    \"model-00029-of-00030.safetensors\",\n",
    "    \"model-00030-of-00030.safetensors\"\n",
    "]\n",
    "\n",
    "# Load and merge state dicts\n",
    "state_dict = {}\n",
    "for file in files:\n",
    "    file_path = hf_hub_download(repo_id=model_path, filename=file)\n",
    "    state_dict.update(load_file(file_path))"
   ]
  },
  {
   "cell_type": "code",
   "execution_count": null,
   "metadata": {},
   "outputs": [],
   "source": [
    "for name, param in model.named_parameters():\n",
    "    if name in state_dict:\n",
    "        # empty_param = torch.empty_like(state_dict[name], device=xm.xla_device(), dtype=state_dict[name].dtype)\n",
    "        # if param.shape != empty_param.shape:\n",
    "        #     raise ValueError(f\"Shape mismatch for {name}: param {param.shape} vs state_dict {empty_param.shape}\")\n",
    "\n",
    "        # param.data = empty_param.to(param.device)\n",
    "        param.data.copy_(state_dict[name].data)"
   ]
  },
  {
   "cell_type": "code",
   "execution_count": null,
   "metadata": {},
   "outputs": [],
   "source": [
    "model.to_empty(device=xm.xla_device())"
   ]
  },
  {
   "cell_type": "code",
   "execution_count": null,
   "metadata": {},
   "outputs": [],
   "source": [
    "model.load_state_dict(state_dict, strict=False, assign=True)"
   ]
  },
  {
   "cell_type": "code",
   "execution_count": null,
   "metadata": {},
   "outputs": [],
   "source": [
    "device = xm.xla_device()\n",
    "model = model.to(device=device)"
   ]
  },
  {
   "cell_type": "code",
   "execution_count": null,
   "metadata": {},
   "outputs": [],
   "source": [
    "print_model(model)"
   ]
  },
  {
   "cell_type": "code",
   "execution_count": null,
   "metadata": {},
   "outputs": [],
   "source": []
  },
  {
   "cell_type": "code",
   "execution_count": null,
   "metadata": {},
   "outputs": [],
   "source": []
  },
  {
   "cell_type": "code",
   "execution_count": null,
   "metadata": {},
   "outputs": [],
   "source": []
  },
  {
   "cell_type": "code",
   "execution_count": null,
   "metadata": {},
   "outputs": [],
   "source": []
  },
  {
   "cell_type": "code",
   "execution_count": null,
   "metadata": {},
   "outputs": [],
   "source": []
  },
  {
   "cell_type": "code",
   "execution_count": null,
   "metadata": {},
   "outputs": [],
   "source": []
  },
  {
   "cell_type": "code",
   "execution_count": null,
   "metadata": {},
   "outputs": [],
   "source": []
  },
  {
   "cell_type": "code",
   "execution_count": null,
   "metadata": {},
   "outputs": [],
   "source": []
  },
  {
   "cell_type": "code",
   "execution_count": null,
   "metadata": {},
   "outputs": [],
   "source": []
  },
  {
   "cell_type": "code",
   "execution_count": null,
   "metadata": {},
   "outputs": [],
   "source": []
  },
  {
   "cell_type": "code",
   "execution_count": null,
   "metadata": {},
   "outputs": [],
   "source": []
  },
  {
   "cell_type": "code",
   "execution_count": null,
   "metadata": {},
   "outputs": [],
   "source": []
  },
  {
   "cell_type": "code",
   "execution_count": null,
   "metadata": {},
   "outputs": [],
   "source": []
  },
  {
   "cell_type": "code",
   "execution_count": null,
   "metadata": {},
   "outputs": [],
   "source": []
  },
  {
   "cell_type": "code",
   "execution_count": null,
   "metadata": {},
   "outputs": [],
   "source": []
  },
  {
   "cell_type": "code",
   "execution_count": null,
   "metadata": {},
   "outputs": [],
   "source": []
  },
  {
   "cell_type": "code",
   "execution_count": null,
   "metadata": {},
   "outputs": [],
   "source": []
  },
  {
   "cell_type": "code",
   "execution_count": null,
   "metadata": {},
   "outputs": [],
   "source": []
  },
  {
   "cell_type": "code",
   "execution_count": null,
   "metadata": {},
   "outputs": [],
   "source": []
  },
  {
   "cell_type": "code",
   "execution_count": null,
   "metadata": {},
   "outputs": [],
   "source": []
  },
  {
   "cell_type": "code",
   "execution_count": null,
   "metadata": {},
   "outputs": [],
   "source": []
  },
  {
   "cell_type": "code",
   "execution_count": 17,
   "metadata": {},
   "outputs": [],
   "source": [
>>>>>>> 65537404
    "# On a single TPU VM host, you can train/tune LLaMa 3/3.1 8B models with full precision or LoRA.\n",
    "supported_models = [\n",
    "    \"TinyLlama/TinyLlama-1.1B-step-50K-105b\",\n",
    "    \"meta-llama/Llama-2-7b-hf\",\n",
    "    \"meta-llama/Meta-Llama-3-8B\",\n",
    "    \"meta-llama/Meta-Llama-3.1-8B\"\n",
    "]\n",
    "\n",
    "# Select a supported model from above list to use!\n",
    "MODEL_NAME = \"meta-llama/Meta-Llama-3-8B\"\n",
    "HUGGINGFACE_TOKEN = \"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\"\n",
    "DEBUG_MODE = False\n",
    "\n",
    "TRAINER_CONFIG = {\n",
    "    \"epochs\": 1,\n",
    "    \"batch_size\": 1,\n",
    "    \"max_length\": 512,\n",
    "    \n",
    "    \"lr\": 5e-5,\n",
    "    \"logging_interval\": 5,  # logs every 5 steps\n",
    "    \n",
    "    \"lora_rank\": 8,\n",
    "    \"lora_alpha\": 32,\n",
    "    \"lora_dropout\": 0.1,\n",
    "}"
   ]
  },
  {
   "cell_type": "code",
   "execution_count": 18,
   "metadata": {},
   "outputs": [],
   "source": [
    "def init_model(*, model_name, device, hugging_face_token):\n",
    "    \"\"\"Downloads and initializes the model.\"\"\"\n",
<<<<<<< HEAD
    "    model = AutoModelForCausalLM.from_pretrained(\n",
    "        model_name, \n",
    "        token=hugging_face_token,\n",
    "        low_cpu_mem_usage=True\n",
    "    )\n",
=======
    "    from huggingface_hub import hf_hub_download\n",
    "    \n",
    "    config = AutoConfig.from_pretrained(model_path)\n",
    "    with torch.device('meta'):\n",
    "        model = AutoModelForCausalLM.from_config(config)\n",
    "\n",
    "    # state_dict_path = hf_hub_download(repo_id=model_path, filename=\"pytorch_model.bin\")\n",
    "    # state_dict = torch.load(state_dict_path, map_location=\"cpu\")\n",
    "    \n",
    "    from safetensors.torch import load_file\n",
    "    # Get the list of safetensor files\n",
    "    # files = [\n",
    "    #     \"model-00001-of-00030.safetensors\",\n",
    "    #     \"model-00002-of-00030.safetensors\",\n",
    "    #     \"model-00003-of-00030.safetensors\",\n",
    "    #     \"model-00004-of-00030.safetensors\",\n",
    "    #     \"model-00005-of-00030.safetensors\",\n",
    "    #     \"model-00006-of-00030.safetensors\",\n",
    "    #     \"model-00007-of-00030.safetensors\",\n",
    "    #     \"model-00008-of-00030.safetensors\",\n",
    "    #     \"model-00009-of-00030.safetensors\",\n",
    "    #     \"model-00010-of-00030.safetensors\",\n",
    "    #     \"model-00011-of-00030.safetensors\",\n",
    "    #     \"model-00012-of-00030.safetensors\",\n",
    "    #     \"model-00013-of-00030.safetensors\",\n",
    "    #     \"model-00014-of-00030.safetensors\",\n",
    "    #     \"model-00015-of-00030.safetensors\",\n",
    "    #     \"model-00016-of-00030.safetensors\",\n",
    "    #     \"model-00017-of-00030.safetensors\",\n",
    "    #     \"model-00018-of-00030.safetensors\",\n",
    "    #     \"model-00019-of-00030.safetensors\",\n",
    "    #     \"model-00020-of-00030.safetensors\",\n",
    "    #     \"model-00021-of-00030.safetensors\",\n",
    "    #     \"model-00022-of-00030.safetensors\",\n",
    "    #     \"model-00023-of-00030.safetensors\",\n",
    "    #     \"model-00024-of-00030.safetensors\",\n",
    "    #     \"model-00025-of-00030.safetensors\",\n",
    "    #     \"model-00026-of-00030.safetensors\",\n",
    "    #     \"model-00027-of-00030.safetensors\",\n",
    "    #     \"model-00028-of-00030.safetensors\",\n",
    "    #     \"model-00029-of-00030.safetensors\",\n",
    "    #     \"model-00030-of-00030.safetensors\"\n",
    "    # ]\n",
    "    files = [\n",
    "        \"model-00001-of-00004.safetensors\",\n",
    "        \"model-00002-of-00004.safetensors\",\n",
    "        \"model-00003-of-00004.safetensors\",\n",
    "        \"model-00004-of-00004.safetensors\"\n",
    "    ]\n",
    "    \n",
    "    # Load and merge state dicts\n",
    "    state_dict = {}\n",
    "    for file in files:\n",
    "        file_path = hf_hub_download(repo_id=model_path, filename=file)\n",
    "        state_dict.update(load_file(file_path))\n",
    "\n",
    "    # for name, param in model.named_parameters():\n",
    "    #     if name in state_dict:\n",
    "    #         empty_param = torch.empty_like(state_dict[name], device='cpu', dtype=state_dict[name].dtype)\n",
    "    #         if param.shape != empty_param.shape:\n",
    "    #             raise ValueError(f\"Shape mismatch for {name}: param {param.shape} vs state_dict {empty_param.shape}\")\n",
    "    \n",
    "    #         param.data = empty_param.to(param.device)\n",
    "\n",
    "    model.to_empty(device=device)\n",
    "    model.load_state_dict(state_dict, strict=False, assign=True)\n",
    "    model = model.to(device=device)\n",
    "    \n",
>>>>>>> 65537404
    "    tokenizer = AutoTokenizer.from_pretrained(\n",
    "        model_name, \n",
    "        token=hugging_face_token\n",
    "    )\n",
    "\n",
    "    if not tokenizer.pad_token:\n",
    "        tokenizer.pad_token = tokenizer.eos_token\n",
    "        config.pad_token_id = tokenizer.pad_token_id\n",
    "        \n",
    "    return model, tokenizer"
   ]
  },
  {
   "cell_type": "markdown",
   "metadata": {},
   "source": [
    "# Configure LoRA config for your model.\n",
    "Use the below code to configure the LoRA config for your model."
   ]
  },
  {
   "cell_type": "code",
   "execution_count": 11,
   "metadata": {},
   "outputs": [],
   "source": [
    "def apply_lora(*, model, lora_rank=None, lora_alpha=None, lora_dropout=None):\n",
    "    \"\"\"Applies LoRA configuration to the model.\"\"\"\n",
    "    peft_config = LoraConfig(\n",
    "        task_type=TaskType.CAUSAL_LM,\n",
    "        inference_mode=False,\n",
    "        r=8 if not lora_rank else lora_rank,\n",
    "        lora_alpha=32 if not lora_alpha else lora_alpha,\n",
    "        lora_dropout=0.1 if not lora_dropout else lora_dropout,\n",
    "    )\n",
    "    model = get_peft_model(model, peft_config)\n",
    "    model.print_trainable_parameters()\n",
    "    return model"
   ]
  },
  {
<<<<<<< HEAD
=======
   "cell_type": "code",
   "execution_count": 12,
   "metadata": {
    "papermill": {
     "duration": 0.547357,
     "end_time": "2023-11-04T12:34:26.034497",
     "exception": false,
     "start_time": "2023-11-04T12:34:25.48714",
     "status": "completed"
    },
    "tags": []
   },
   "outputs": [],
   "source": [
    "def apply_spmd(*, model, mesh):\n",
    "    # Apply on layers within model.\n",
    "    model_partitioning_util.partition_model(model, mesh)"
   ]
  },
  {
>>>>>>> 65537404
   "cell_type": "markdown",
   "metadata": {},
   "source": [
    "# Configure dataset pipeline for your model\n",
    "\n",
    "For this project, we're utilizing the refined **Alpaca dataset**, curated by yahma. This dataset is a carefully filtered selection of 52,000 entries from the original Alpaca collection. Feel free to substitute this section with your own data preparation code if you prefer.\n",
    "\n",
    "It's crucial to include the EOS_TOKEN (End of Sequence Token) in your tokenized output. Failing to do so may result in endless generation loops."
   ]
  },
  {
   "cell_type": "code",
   "execution_count": 13,
   "metadata": {},
   "outputs": [],
   "source": [
    "def get_dataset(*, tokenizer, batch_size=None, max_length=None, debug_mode=False):\n",
    "    # Define Alpaca prompt template\n",
    "    alpaca_prompt = \"\"\"Below is an instruction that describes a task, paired with an input that provides further context. Write a response that appropriately completes the request.\n",
    "    \n",
    "    ### Instruction: {}\n",
    "    \n",
    "    ### Input: {}\n",
    "    \n",
    "    ### Response: {}\"\"\"\n",
    "    \n",
    "    EOS_TOKEN = tokenizer.eos_token\n",
    "    \n",
    "    # Define formatting function.\n",
    "    def _format_prompts(examples):\n",
    "        instructions = examples[\"instruction\"]\n",
    "        inputs = examples[\"input\"]\n",
    "        outputs = examples[\"output\"]\n",
    "        texts = []\n",
    "        for instruction, input, output in zip(instructions, inputs, outputs):\n",
    "            text = alpaca_prompt.format(instruction, input, output) + EOS_TOKEN\n",
    "            texts.append(text)\n",
    "        return {\"text\": texts}\n",
    "\n",
    "    # Tokenize the dataset.\n",
    "    def _tokenize(examples):\n",
    "        # Tokenized is list within list. Compute labels for causalLM by shifting input_id; \n",
    "        # consequently truncate input_id to penultimate position.\n",
    "        tokenized = tokenizer(examples[\"text\"], truncation=True, padding=\"max_length\", max_length=512+1 if not max_length else max_length+1)\n",
    "        labels = tokenized['input_ids'].copy()\n",
    "        tokenized['labels'] = [label[1:] for label in labels]\n",
    "        tokenized['input_ids'] = [input_id[:-1] for input_id in tokenized['input_ids']]\n",
    "        return tokenized\n",
    "\n",
    "    # Load and preprocess the dataset.\n",
    "    dataset = load_dataset(\"yahma/alpaca-cleaned\", split=\"train\")\n",
    "    if debug_mode:\n",
    "        dataset = dataset.select(range(32)) # Use just 32 exampfor faster iteration\n",
    "    dataset = dataset.map(_format_prompts, batched=True)\n",
    "\n",
    "    # Create train and test dataset.\n",
    "    ds = dataset.train_test_split(test_size=0.15)\n",
    "    ds['train'] = ds['train'].map(_tokenize, batched=True, remove_columns=dataset.column_names)\n",
    "    ds['test'] = ds['test'].map(_tokenize, batched=True, remove_columns=dataset.column_names)\n",
    "\n",
    "    # Create DataLoader\n",
    "    train_dataloader = torch.utils.data.DataLoader(\n",
    "        ds['train'],\n",
    "        shuffle=True,\n",
    "        batch_size=1 if not batch_size else batch_size,\n",
    "        collate_fn=default_data_collator,\n",
    "    )\n",
    "    \n",
    "    test_dataloader = torch.utils.data.DataLoader(\n",
    "        ds['test'],\n",
    "        shuffle=True,\n",
    "        batch_size=1 if not batch_size else batch_size,\n",
    "        collate_fn=default_data_collator,\n",
    "    )\n",
    "\n",
    "    return train_dataloader, test_dataloader"
   ]
  },
  {
   "cell_type": "markdown",
   "metadata": {},
   "source": [
    "# Train the model\n",
    "\n",
    "Now let's train the model. We are using PyTorch XLA's Fully Sharded Data Parallel (FSDP) to distribute the model across the 8 TPU cores available on TPU v3-8. This approach allows for efficient training on TPU hardware. We also utilize PyTorch/XLA's MpDeviceLoader to efficiently load data onto the TPU cores.\n",
    "\n",
    "**NOTE:** It's important to note that the **first step of training will be slow**. This is because XLA takes time initially to compile the computational graph. However, once the compilation is complete, subsequent steps will run much faster using compiled+cached graph, and leveraging the full power of the all TPU cores for accelerated training.\n"
   ]
  },
  {
   "cell_type": "code",
   "execution_count": 14,
   "metadata": {},
   "outputs": [],
   "source": [
    "def print_training_update(device,\n",
    "                          step,\n",
    "                          loss,\n",
    "                          rate,\n",
    "                          epoch=None):\n",
    "    \"\"\"Prints the training metrics at a given step.\"\"\"\n",
    "    if xm.is_master_ordinal():  # Only print on the master device\n",
    "        update_data = [\n",
    "            'Training',\n",
    "            f'Epoch={epoch}' if epoch is not None else None,\n",
    "            f'Step={step}',\n",
    "            f'Loss={loss:.5f}',\n",
    "            # f'Rate={rate:.2f}',\n",
    "            # f'Time={now()}'\n",
    "        ]\n",
    "        print(' | '.join(item for item in update_data if item), flush=True)\n",
    "        print()\n"
   ]
  },
  {
   "cell_type": "code",
   "execution_count": 19,
   "metadata": {},
   "outputs": [],
   "source": [
    "def train(index):\n",
    "    torch.manual_seed(99)\n",
    "    device = xm.xla_device()\n",
    "\n",
    "    # Create a mesh for the model partitioning.\n",
    "    num_devices = xr.global_runtime_device_count()\n",
    "    mesh_shape = (1, num_devices, 1)\n",
    "    device_ids = np.array(range(num_devices))\n",
    "    mesh = Mesh(device_ids, mesh_shape, (\"dp\", \"fsdp\", \"mp\"))\n",
    "    \n",
    "    # Initialize the model and tokenizer.\n",
    "    model, tokenizer = init_model(\n",
    "        model_name=MODEL_NAME, device=xm.xla_device(), hugging_face_token=HUGGINGFACE_TOKEN\n",
    "    )\n",
    "    # model = checkpoint_module(model)\n",
    "    \n",
    "    # Apply LoRA configuration to the model.\n",
    "    model = apply_lora(\n",
    "        model=model,\n",
    "        lora_rank=TRAINER_CONFIG[\"lora_rank\"],\n",
    "        lora_alpha=TRAINER_CONFIG[\"lora_alpha\"],\n",
    "        lora_dropout=TRAINER_CONFIG[\"lora_dropout\"],\n",
    "    )\n",
    "    \n",
    "    # Partition the model using SPMD.\n",
    "    model_partitioning.partition_model(model=model, mesh=mesh)\n",
    "    \n",
    "    # Configure the training loop.\n",
    "    optimizer = torch.optim.Adam(model.parameters(), lr=TRAINER_CONFIG[\"lr\"])\n",
    "\n",
    "    train_dataloader, test_dataloader = get_dataset(\n",
    "        tokenizer=tokenizer,\n",
    "        batch_size=TRAINER_CONFIG[\"batch_size\"],\n",
    "        max_length=TRAINER_CONFIG[\"max_length\"],\n",
    "    )\n",
    "    train_dataloader = pl.MpDeviceLoader(\n",
    "        train_dataloader, \n",
    "        device\n",
    "    ) \n",
    "    test_dataloader = pl.MpDeviceLoader(\n",
    "        test_dataloader, \n",
    "        device\n",
    "    )\n",
    "\n",
    "    for epoch in range(TRAINER_CONFIG[\"epochs\"]):\n",
    "        xm.master_print(f\"Epoch {epoch} train begin {test_utils.now()}\")\n",
    "        tracker = xm.RateTracker()\n",
    "        \n",
    "        model.train()\n",
    "        for step, batch in enumerate(train_dataloader):\n",
    "            optimizer.zero_grad()\n",
    "            \n",
    "            input_ids, attention_mask, labels = (\n",
    "                batch[\"input_ids\"],\n",
    "                batch[\"attention_mask\"],\n",
    "                batch[\"labels\"],\n",
    "            )\n",
    "            xs.mark_sharding(input_ids, mesh, (0, 1))\n",
    "            xs.mark_sharding(attention_mask, mesh, (0, 1))\n",
    "            xs.mark_sharding(labels, mesh, (0, 1))\n",
    "            \n",
    "            output = model(\n",
    "                input_ids=input_ids, attention_mask=attention_mask, labels=labels\n",
    "            )\n",
    "            loss = output.loss\n",
    "            loss.backward()\n",
    "            \n",
    "            optimizer.step()\n",
    "            xm.mark_step()\n",
    "\n",
    "            if step%TRAINER_CONFIG[\"logging_interval\"]==0:\n",
    "                loss_cpu = loss.item()\n",
    "                xm.add_step_closure(\n",
    "                    print_training_update,\n",
    "                    args=(device, step, loss_cpu, tracker.rate(), epoch)\n",
    "                )\n",
    "            \n",
    "        model.eval()\n",
    "        eval_loss = 0\n",
    "        with torch.no_grad():\n",
    "            for step, batch in enumerate(test_dataloader):\n",
    "                input_ids, attention_mask, labels = (\n",
    "                    batch[\"input_ids\"],\n",
    "                    batch[\"attention_mask\"],\n",
    "                    batch[\"labels\"],\n",
    "                )\n",
    "                xs.mark_sharding(input_ids, mesh, (0, 1))\n",
    "                xs.mark_sharding(attention_mask, mesh, (0, 1))\n",
    "                xs.mark_sharding(labels, mesh, (0, 1))\n",
    "                \n",
    "                output = model(\n",
    "                    input_ids=input_ids, attention_mask=attention_mask, labels=labels\n",
    "                )\n",
    "                eval_loss += output.loss.item()\n",
    "        avg_eval_loss = eval_loss / len(test_dataloader)\n",
    "        xm.master_print(f'Epoch {epoch} eval loss: {avg_eval_loss:.2f}')\n",
    "    return"
   ]
  },
  {
   "cell_type": "code",
   "execution_count": null,
   "metadata": {},
   "outputs": [
    {
     "name": "stderr",
     "output_type": "stream",
     "text": [
      "WARNING: All log messages before absl::InitializeLog() is called are written to STDERR\n",
      "WARNING: All log messages before absl::InitializeLog() is called are written to STDERR\n",
      "WARNING: All log messages before absl::InitializeLog() is called are written to STDERR\n",
      "I0000 00:00:1722230036.657064   47336 pjrt_api.cc:100] GetPjrtApi was found for tpu at /usr/local/lib/python3.10/site-packages/libtpu/libtpu.so\n",
      "I0000 00:00:1722230036.657062   47335 pjrt_api.cc:100] GetPjrtApi was found for tpu at /usr/local/lib/python3.10/site-packages/libtpu/libtpu.so\n",
      "I0000 00:00:1722230036.657063   47338 pjrt_api.cc:100] GetPjrtApi was found for tpu at /usr/local/lib/python3.10/site-packages/libtpu/libtpu.so\n",
      "I0000 00:00:1722230036.657149   47335 pjrt_api.cc:79] PJRT_Api is set for device type tpu\n",
      "I0000 00:00:1722230036.657153   47338 pjrt_api.cc:79] PJRT_Api is set for device type tpu\n",
      "I0000 00:00:1722230036.657153   47336 pjrt_api.cc:79] PJRT_Api is set for device type tpu\n",
      "I0000 00:00:1722230036.657159   47335 pjrt_api.cc:146] The PJRT plugin has PJRT API version 0.46. The framework PJRT API version is 0.46.\n",
      "I0000 00:00:1722230036.657163   47338 pjrt_api.cc:146] The PJRT plugin has PJRT API version 0.46. The framework PJRT API version is 0.46.\n",
      "I0000 00:00:1722230036.657163   47336 pjrt_api.cc:146] The PJRT plugin has PJRT API version 0.46. The framework PJRT API version is 0.46.\n",
      "WARNING: All log messages before absl::InitializeLog() is called are written to STDERR\n",
      "I0000 00:00:1722230036.660779   47337 pjrt_api.cc:100] GetPjrtApi was found for tpu at /usr/local/lib/python3.10/site-packages/libtpu/libtpu.so\n",
      "I0000 00:00:1722230036.660836   47337 pjrt_api.cc:79] PJRT_Api is set for device type tpu\n",
      "I0000 00:00:1722230036.660849   47337 pjrt_api.cc:146] The PJRT plugin has PJRT API version 0.46. The framework PJRT API version is 0.46.\n"
     ]
    },
    {
     "name": "stdout",
     "output_type": "stream",
     "text": [
      "trainable params: 3,407,872 || all params: 8,033,669,120 || trainable%: 0.04241987003816259\n",
      "trainable params: 3,407,872 || all params: 8,033,669,120 || trainable%: 0.04241987003816259\n",
      "trainable params: 3,407,872 || all params: 8,033,669,120 || trainable%: 0.04241987003816259\n",
      "trainable params: 3,407,872 || all params: 8,033,669,120 || trainable%: 0.04241987003816259\n"
     ]
    },
    {
     "name": "stderr",
     "output_type": "stream",
     "text": [
      "Map: 100%|██████████| 43996/43996 [00:23<00:00, 1908.09 examples/s]\n",
      "Map: 100%|██████████| 7764/7764 [00:04<00:00, 1656.25 examples/s]s]\n"
     ]
    },
    {
     "name": "stdout",
     "output_type": "stream",
     "text": [
      "Epoch 0 train begin 05:14:46\n"
     ]
    },
    {
     "name": "stderr",
     "output_type": "stream",
     "text": [
      "Map: 100%|██████████| 43996/43996 [00:23<00:00, 1842.93 examples/s]\n",
      "Map: 100%|██████████| 43996/43996 [00:23<00:00, 2085.03 examples/s]"
     ]
    },
    {
     "name": "stdout",
     "output_type": "stream",
     "text": [
      "Epoch 0 train begin 05:14:47\n"
     ]
    },
    {
     "name": "stderr",
     "output_type": "stream",
     "text": [
      "Map: 100%|██████████| 43996/43996 [00:25<00:00, 1758.59 examples/s]\n",
      "Map: 100%|██████████| 43996/43996 [00:24<00:00, 1769.82 examples/s]\n"
     ]
    },
    {
     "name": "stdout",
     "output_type": "stream",
     "text": [
      "Epoch 0 train begin 05:14:48\n",
      "Epoch 0 train begin 05:14:48\n",
      "Training | Epoch=0 | Step=0 | Loss=8.69049\n",
      "\n"
     ]
    }
   ],
   "source": [
<<<<<<< HEAD
    "xmp.spawn(train, start_method=\"fork\")"
=======
    "xmp.spawn(train, args=(), start_method=\"fork\")"
>>>>>>> 65537404
   ]
  },
  {
   "cell_type": "markdown",
   "metadata": {},
   "source": [
    "# Export the model to HuggingFace Hub\n",
    "Uncoment the following cell to push the model to HuggingFace Hub."
   ]
  },
  {
   "cell_type": "code",
   "execution_count": null,
   "metadata": {
    "papermill": {
     "duration": 388.410448,
     "end_time": "2023-11-04T13:21:54.038795",
     "exception": false,
     "start_time": "2023-11-04T13:15:25.628347",
     "status": "completed"
    },
    "tags": []
   },
   "outputs": [],
   "source": [
    "# model = model.cpu()\n",
    "# model.push_to_hub(\n",
    "#     \"<USERNAME>/llama3-finetuned\",\n",
    "#     tokenizer=tokenizer,\n",
    "#     private=False,\n",
    "#     create_pr=False,\n",
    "#     max_shard_size=\"2GB\",\n",
    "# )"
   ]
  }
 ],
 "metadata": {
  "kaggle": {
   "accelerator": "tpu1vmV38",
   "dataSources": [
    {
     "databundleVersionId": 7516023,
     "sourceId": 61542,
     "sourceType": "competition"
    },
    {
     "datasetId": 3555678,
     "isSourceIdPinned": true,
     "sourceId": 6196932,
     "sourceType": "datasetVersion"
    },
    {
     "datasetId": 3863727,
     "sourceId": 6703755,
     "sourceType": "datasetVersion"
    },
    {
     "datasetId": 3936750,
     "sourceId": 6847931,
     "sourceType": "datasetVersion"
    },
    {
     "datasetId": 3946973,
     "sourceId": 6867914,
     "sourceType": "datasetVersion"
    },
    {
     "datasetId": 3937441,
     "sourceId": 6868189,
     "sourceType": "datasetVersion"
    },
    {
     "datasetId": 3949797,
     "sourceId": 6873567,
     "sourceType": "datasetVersion"
    },
    {
     "datasetId": 3942644,
     "sourceId": 6890527,
     "sourceType": "datasetVersion"
    },
    {
     "datasetId": 3937250,
     "sourceId": 7017419,
     "sourceType": "datasetVersion"
    },
    {
     "datasetId": 3944051,
     "sourceId": 7060310,
     "sourceType": "datasetVersion"
    }
   ],
   "dockerImageVersionId": 30529,
   "isGpuEnabled": false,
   "isInternetEnabled": true,
   "language": "python",
   "sourceType": "notebook"
  },
  "kernelspec": {
   "display_name": "Python 3 (ipykernel)",
   "language": "python",
   "name": "python3"
  },
  "language_info": {
   "codemirror_mode": {
    "name": "ipython",
    "version": 3
   },
   "file_extension": ".py",
   "mimetype": "text/x-python",
   "name": "python",
   "nbconvert_exporter": "python",
   "pygments_lexer": "ipython3",
   "version": "3.10.13"
  }
 },
 "nbformat": 4,
 "nbformat_minor": 4
}<|MERGE_RESOLUTION|>--- conflicted
+++ resolved
@@ -144,8 +144,6 @@
     }
    ],
    "source": [
-<<<<<<< HEAD
-=======
     "import os\n",
     "from huggingface_hub import login\n",
     "\n",
@@ -494,7 +492,6 @@
    "metadata": {},
    "outputs": [],
    "source": [
->>>>>>> 65537404
     "# On a single TPU VM host, you can train/tune LLaMa 3/3.1 8B models with full precision or LoRA.\n",
     "supported_models = [\n",
     "    \"TinyLlama/TinyLlama-1.1B-step-50K-105b\",\n",
@@ -530,13 +527,6 @@
    "source": [
     "def init_model(*, model_name, device, hugging_face_token):\n",
     "    \"\"\"Downloads and initializes the model.\"\"\"\n",
-<<<<<<< HEAD
-    "    model = AutoModelForCausalLM.from_pretrained(\n",
-    "        model_name, \n",
-    "        token=hugging_face_token,\n",
-    "        low_cpu_mem_usage=True\n",
-    "    )\n",
-=======
     "    from huggingface_hub import hf_hub_download\n",
     "    \n",
     "    config = AutoConfig.from_pretrained(model_path)\n",
@@ -605,7 +595,6 @@
     "    model.load_state_dict(state_dict, strict=False, assign=True)\n",
     "    model = model.to(device=device)\n",
     "    \n",
->>>>>>> 65537404
     "    tokenizer = AutoTokenizer.from_pretrained(\n",
     "        model_name, \n",
     "        token=hugging_face_token\n",
@@ -647,8 +636,6 @@
    ]
   },
   {
-<<<<<<< HEAD
-=======
    "cell_type": "code",
    "execution_count": 12,
    "metadata": {
@@ -669,7 +656,6 @@
    ]
   },
   {
->>>>>>> 65537404
    "cell_type": "markdown",
    "metadata": {},
    "source": [
@@ -976,11 +962,7 @@
     }
    ],
    "source": [
-<<<<<<< HEAD
-    "xmp.spawn(train, start_method=\"fork\")"
-=======
     "xmp.spawn(train, args=(), start_method=\"fork\")"
->>>>>>> 65537404
    ]
   },
   {
